--- conflicted
+++ resolved
@@ -22,11 +22,7 @@
     private String password;
 
     @Column(nullable = false)
-<<<<<<< HEAD
-    private String role;
-=======
     private String role; // e.g., "ROLE_USER", "ROLE_ADMIN", "ROLE_BILLOPS", "ROLE_XAMOPS", "ROLE_BILLOPS_ADMIN"
->>>>>>> b0847b70
 
     @ManyToOne(fetch = FetchType.LAZY)
     @JoinColumn(name = "client_id", nullable = false)
