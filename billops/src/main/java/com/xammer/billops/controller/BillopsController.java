--- conflicted
+++ resolved
@@ -4,12 +4,9 @@
 import com.xammer.billops.domain.User;
 import com.xammer.billops.dto.BillingDashboardDto;
 import com.xammer.billops.dto.CreditRequestDto;
-<<<<<<< HEAD
+import com.xammer.billops.dto.DashboardDataDto;
 import com.xammer.billops.dto.ServiceCostDetailDto;
-=======
-import com.xammer.billops.dto.DashboardDataDto;
 import com.xammer.billops.dto.TicketDto;
->>>>>>> b0847b70
 import com.xammer.billops.repository.CloudAccountRepository;
 import com.xammer.billops.repository.UserRepository;
 import com.xammer.billops.service.*;
@@ -37,12 +34,9 @@
     private final CloudAccountRepository cloudAccountRepository;
     private final ExcelExportService excelExportService;
     private final CreditRequestService creditRequestService;
-<<<<<<< HEAD
-=======
-    private final BillingService billingService;
+    // private final BillingService billingService;
     private final TicketService ticketService;
 
->>>>>>> b0847b70
 
     public BillopsController(BillingService billingService,
                              CostService costService,
@@ -50,26 +44,18 @@
                              UserRepository userRepository,
                              CloudAccountRepository cloudAccountRepository,
                              ExcelExportService excelExportService,
-<<<<<<< HEAD
-                             CreditRequestService creditRequestService) {
-        this.billingService = billingService;
-=======
                              CreditRequestService creditRequestService,
-                             BillingService billingService,
+                            //  BillingService billingService,
                              TicketService ticketService) {
-        this.dashboardService = dashboardService;
->>>>>>> b0847b70
+        // this.dashboardService = dashboardService;
         this.costService = costService;
         this.resourceService = resourceService;
         this.userRepository = userRepository;
         this.cloudAccountRepository = cloudAccountRepository;
         this.excelExportService = excelExportService;
         this.creditRequestService = creditRequestService;
-<<<<<<< HEAD
-=======
         this.billingService = billingService;
         this.ticketService = ticketService;
->>>>>>> b0847b70
     }
 
     @GetMapping("/health")
