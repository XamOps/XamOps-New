--- conflicted
+++ resolved
@@ -450,11 +450,8 @@
                         <a :href="getLink('/grafana-dashboard.html')" :class="{'text-indigo-600 font-bold bg-indigo-50': isActive('/grafana-dashboard.html')}" class="nav-item block rounded-lg px-4 py-2 font-medium text-gray-500 hover:text-indigo-600">Grafana</a>
                         <a :href="getLink('/xamops_tickets.html')" :class="{'text-indigo-600 font-bold bg-indigo-50': isActive('/xamops_tickets.html')}" class="nav-item block rounded-lg px-4 py-2 font-medium text-gray-500 hover:text-indigo-600">Tickets</a>
                         <a :href="getLink('/devops_in_the_box.html')" :class="{'text-red-600 font-bold bg-red-50': isActive('/devops_in_the_box.html')}" class="nav-item block rounded-lg px-4 py-2 font-medium text-gray-500 hover:text-cyan-600">DevOps In The Box</a>
-<<<<<<< HEAD
                         <a :href="getLink('/cloudk8s.html')" :class="{'text-indigo-600 font-bold bg-indigo-50': isActive('/cloudk8s.html') || isActive('/gcp_cloudk8s.html')}" class="nav-item block rounded-lg px-4 py-2 font-medium text-gray-500 hover:text-indigo-600">CloudK8s</a>
-=======
                         <a :href="getLink('/cicd_pipelines.html')" :class="{'text-indigo-600 font-bold bg-indigo-50': isActive('/cicd_pipelines')}" class="nav-item block rounded-lg px-4 py-2 font-medium text-gray-500 hover:text-indigo-600">CICD Pipelines</a>
->>>>>>> fd869e8b
                     </div>
                 </div>
             </div>
