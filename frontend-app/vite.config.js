import { defineConfig } from 'vite';
import { resolve } from 'path';
import htmlInclude from 'vite-plugin-html-include';

// --- ADD THIS HELPER FUNCTION ---
// This function rewrites the backend's cookie to work with the frontend proxy
const cookieRewrite = (proxyRes, req) => {
  const cookies = proxyRes.headers['set-cookie'];
  if (cookies) {
    const newCookies = cookies.map(cookie =>
      cookie
        .replace(/; path=\/.*?(;|$)/, '; path=/;') // Set Path to root
        .replace(/; domain=.*?(;|$)/, `; domain=${req.headers.host.split(':')[0]};`) // Set Domain to frontend
    );
    proxyRes.headers['set-cookie'] = newCookies;
  }
};
// --- END OF HELPER FUNCTION ---

<<<<<<< HEAD
export default defineConfig(({ mode }) => {
  // 1. Load environment variables
  const env = loadEnv(mode, process.cwd(), '');

  // 2. Determine the Authentication Port (Default to 8080 if not set)
  // If running "npm run dev:billops", this will be 8082
  const authPort = env.VITE_AUTH_PORT || '8080';
  const authTarget = `http://localhost:${authPort}`;

  console.log(`[Vite Proxy] Authentication & Shared Modules targeting: ${authTarget}`);

  return {
    plugins: [
      htmlInclude(),
    ],

    server: {
      port: 5173,
      proxy: {
        // --- 1. DYNAMIC AUTHENTICATION (Login/Logout) ---
        '/login': {
          target: authTarget,
          changeOrigin: true,
          secure: false,
          configure: (proxy, options) => {
            proxy.on('proxyRes', cookieRewrite);
          }
        },
        '/logout': {
          target: authTarget,
          changeOrigin: true,
          secure: false,
          configure: (proxy, options) => {
            proxy.on('proxyRes', cookieRewrite);
          }
        },

        // --- 2. USER PROFILE (Fixes Sidebar Visibility) ---
        // Intercepts XamOps profile call and rewrites it to BillOps format if needed
        '/api/xamops/user/profile': {
          target: authTarget,
          changeOrigin: true,
          secure: false,
          rewrite: (path) => {
            if (authPort === '8082') {
              return path.replace('/api/xamops/user/profile', '/api/billops/profile');
            }
            return path; // Keep as-is for XamOps
          }
        },

        // --- 3. SHARED MODULES (Fixes Account List & Dashboard Errors) ---

        // Routes Account Manager requests to the active backend
        '/api/xamops/account-manager': {
          target: authTarget,
          changeOrigin: true,
          secure: false
        },

        // Routes Dashboard Data requests to the active backend (Fixes ECONNREFUSED)
        '/api/xamops/dashboard': {
          target: authTarget,
          changeOrigin: true,
          secure: false
        },

        // --- 4. STATIC SERVICE ENDPOINTS ---

        // Admin & Billops API requests always go to 8082 (billops-service)
        // But if we are in dev mode targeting 8082, authTarget handles it.
        // If we are in xamops mode (8080), we still want these to go to 8082 if running,
        // but for "BillOps Only" mode, pointing everything to authTarget is safer.
        '/api/admin': {
          target: authTarget,
          changeOrigin: true,
          secure: false,
        },
        '/api/billops': {
          target: authTarget,
          changeOrigin: true,
          secure: false,
        },

        // --- 5. XAMOPS FALLBACKS ---
        // These point to 'authTarget' to handle cases where code resides in different services
        '/api/xamops': { target: authTarget, changeOrigin: true, secure: false },
        '/api/azure': { target: authTarget, changeOrigin: true, secure: false },
        '/api/aws': { target: authTarget, changeOrigin: true, secure: false },
        '/api/gcp': { target: authTarget, changeOrigin: true, secure: false },
        '/api/ai-advisor': { target: authTarget, changeOrigin: true, secure: false },
        '/api/cicd': { target: authTarget, changeOrigin: true, secure: false },

        // --- 6. CLOUD SHELL (Native WebSocket) ---
        // ✅ NEW: Explicit proxy for the renamed /terminal endpoint
        '/terminal': {
          target: authTarget.replace('http', 'ws'), // Proxies to ws://localhost:8080/terminal
          ws: true,
          changeOrigin: true,
          secure: false
        },

        // --- 7. GENERAL WEBSOCKET PROXY ---
        // Catches /ws endpoints (like STOMP)
        '/ws': {
          target: authTarget.replace('http', 'ws'),
          ws: true,
          changeOrigin: true,
          followRedirects: false,
          rewriteWsOrigin: true,
          timeout: 10000
=======
export default defineConfig({
  plugins: [
    htmlInclude(),
  ],

  server: {
    port: 5173,
    proxy: {
      // Azure API endpoints
      '/api/azure': {
        target: 'http://localhost:8080', // xamops-service
        changeOrigin: true,
        secure: false,
      },

      // AWS API endpoints
      '/api/aws': {
        target: 'http://localhost:8080', // xamops-service
        changeOrigin: true,
        secure: false,
      },

      // GCP API endpoints
      '/api/gcp': {
        target: 'http://localhost:8080', // xamops-service
        changeOrigin: true,
        secure: false,
      },

      // Admin API requests to billops-service
      '/api/admin': {
        target: 'http://localhost:8082', // billops-service
        changeOrigin: true,
        secure: false,
      },

      // AI Advisor
      '/api/ai-advisor': {
        target: 'http://localhost:8080',
        changeOrigin: true,
        secure: false,
      },

      // Billops service requests
      '/api/billops': {
        target: 'http://localhost:8082', // billops-service
        changeOrigin: true,
        secure: false,
      },

      // Xamops service requests
      '/api/xamops': {
        target: 'http://localhost:8080', // xamops-service
        changeOrigin: true,
        secure: false,
      },

      // CICD API endpoints (for GitHub, etc.)
      '/api/cicd': {
        target: 'http://localhost:8080', // xamops-service
        changeOrigin: true,
        secure: false,
      },

      // Authentication requests to xamops
      '/login': {
        target: 'http://localhost:8080',
        changeOrigin: true,
        secure: false,
        configure: (proxy, options) => {
          proxy.on('proxyRes', cookieRewrite);
        }
      },

      // Logout with cookie rewrite
      '/logout': {
        target: 'http://localhost:8080',
        changeOrigin: true,
        secure: false,
        configure: (proxy, options) => {
          proxy.on('proxyRes', cookieRewrite);
>>>>>>> 7f3be204
        }
      },

      // WebSocket proxy for xamops
      '/ws': {
        target: 'ws://localhost:8080',
        ws: true,
      }
    }
  },

    build: {
      rollupOptions: {
        input: {
          index: resolve(__dirname, 'index.html'),
          'account-manager': resolve(__dirname, 'account-manager.html'),
          'user-manager': resolve(__dirname, 'user-manager.html'),
          'Xamops_User_management.html': resolve(__dirname, 'Xamops_User_management.html'),
          'add-account': resolve(__dirname, 'add-account.html'),
          'add-gcp-account': resolve(__dirname, 'add-gcp-account.html'),
          alerts: resolve(__dirname, 'alerts.html'),
          cloudk8s: resolve(__dirname, 'cloudk8s.html'),
          cloudlist: resolve(__dirname, 'cloudlist.html'),
          cloudmap: resolve(__dirname, 'cloudmap.html'),
          cost: resolve(__dirname, 'cost.html'),
          dashboard: resolve(__dirname, 'dashboard.html'),
          'eks-details': resolve(__dirname, 'eks-details.html'),
          finops: resolve(__dirname, 'finops.html'),
          rightsizing: resolve(__dirname, 'rightsizing.html'),
          reservation: resolve(__dirname, 'reservation.html'),
          waste: resolve(__dirname, 'waste.html'),
          performance: resolve(__dirname, 'performance.html'),
          xamops_tickets: resolve(__dirname, 'xamops_tickets.html'),
          gcp_xamops_tickets: resolve(__dirname, 'gcp_xamops_tickets.html'),
          xamops_ticket_detail: resolve(__dirname, 'xamops_ticket_detail.html'),
          gcp_xamops_ticket_detail: resolve(__dirname, 'gcp_xamops_ticket_detail.html'),
          'grafana-dashboard.html': resolve(__dirname, 'grafana-dashboard.html'),
          'devops_in_the_box.html': resolve(__dirname, 'devops_in_the_box.html'),
          'gcp_devops_in_the_box.html': resolve(__dirname, 'gcp_devops_in_the_box.html'),
          'cicd_pipelines.html': resolve(__dirname, 'cicd_pipelines.html'),
          security: resolve(__dirname, 'security.html'),
          'add-github-config.html': resolve(__dirname, 'add-github-config.html'),
          'sonarqube.html': resolve(__dirname, 'sonarqube.html'),
          'aiops.html': resolve(__dirname, 'aiops.html'),
          'complianceops.html': resolve(__dirname, 'complianceops.html'),
          'dataops.html': resolve(__dirname, 'dataops.html'),
          'cloudshell.html': resolve(__dirname, 'cloudshell.html'),
          'spot-automation.html': resolve(__dirname, 'spot-automation.html'),

          // Admin subdir files
          'admin_credits': resolve(__dirname, 'billops/admin_credits.html'),
          'admin_invoice_detail': resolve(__dirname, 'billops/admin_invoice_detail.html'),
          'admin_invoices': resolve(__dirname, 'billops/admin_invoices.html'),
          'admin_tickets': resolve(__dirname, 'billops/admin_tickets.html'),
          'billing': resolve(__dirname, 'billops/billing.html'),
          'tickets': resolve(__dirname, 'billops/tickets.html'),
          'ticket_detail': resolve(__dirname, 'billops/ticket_detail.html'),
          'credits': resolve(__dirname, 'billops/credits.html'),
          'invoices': resolve(__dirname, 'billops/invoices.html'),
          'admin_cloudfront_billing': resolve(__dirname, 'billops/admin_cloudfront_billing.html'),
          'marketplace-purchases': resolve(__dirname, 'billops/marketplace-purchases.html'),
          'thirdparty-tools': resolve(__dirname, 'billops/thirdparty-tools.html'),
          'workspace-licenses': resolve(__dirname, 'billops/workspace-licenses.html'),

        // GCP subdir files
        'gcp_cloudlist': resolve(__dirname, 'gcp_cloudlist.html'),
        'gcp_cloudmap': resolve(__dirname, 'gcp_cloudmap.html'),
        'gcp_cost': resolve(__dirname, 'gcp_cost.html'),
        'gcp_dashboard': resolve(__dirname, 'gcp_dashboard.html'),
        'gcp_finops': resolve(__dirname, 'gcp_finops.html'),
        'gcp-billing': resolve(__dirname, 'billops/gcp-billing.html'),
        'gcp_rightsizing': resolve(__dirname, 'gcp_rightsizing.html'),
        'gcp_security': resolve(__dirname, 'gcp_security.html'),
        'gcp_waste': resolve(__dirname, 'gcp_waste.html'),
        'gcp_cloudk8s.html': resolve(__dirname, 'gcp_cloudk8s.html'),
        'gcp_performance.html': resolve(__dirname, 'gcp_performance.html'),
        'gcp_reservations.html': resolve(__dirname, 'gcp_reservations.html'),
        'gcp_alerts.html': resolve(__dirname, 'gcp_alerts.html'),

        // Azure files
        'azure_cloudlist': resolve(__dirname, 'azure_cloudlist.html'),
        'azure_dashboard': resolve(__dirname, 'azure_dashboard.html'),
        'azure-finops-report': resolve(__dirname, 'azure-finops-report.html')
      },
    },
  },
});<|MERGE_RESOLUTION|>--- conflicted
+++ resolved
@@ -17,43 +17,41 @@
 };
 // --- END OF HELPER FUNCTION ---
 
-<<<<<<< HEAD
-export default defineConfig(({ mode }) => {
-  // 1. Load environment variables
-  const env = loadEnv(mode, process.cwd(), '');
-
-  // 2. Determine the Authentication Port (Default to 8080 if not set)
-  // If running "npm run dev:billops", this will be 8082
-  const authPort = env.VITE_AUTH_PORT || '8080';
-  const authTarget = `http://localhost:${authPort}`;
-
-  console.log(`[Vite Proxy] Authentication & Shared Modules targeting: ${authTarget}`);
-
-  return {
-    plugins: [
-      htmlInclude(),
-    ],
-
-    server: {
-      port: 5173,
-      proxy: {
-        // --- 1. DYNAMIC AUTHENTICATION (Login/Logout) ---
-        '/login': {
-          target: authTarget,
-          changeOrigin: true,
-          secure: false,
-          configure: (proxy, options) => {
-            proxy.on('proxyRes', cookieRewrite);
-          }
-        },
-        '/logout': {
-          target: authTarget,
-          changeOrigin: true,
-          secure: false,
-          configure: (proxy, options) => {
-            proxy.on('proxyRes', cookieRewrite);
-          }
-        },
+export default defineConfig({
+  plugins: [
+    htmlInclude(),
+  ],
+
+  server: {
+    port: 5173,
+    proxy: {
+      // Azure API endpoints
+      '/api/azure': {
+        target: 'http://localhost:8080', // xamops-service
+        changeOrigin: true,
+        secure: false,
+      },
+
+      // AWS API endpoints
+      '/api/aws': {
+        target: 'http://localhost:8080', // xamops-service
+        changeOrigin: true,
+        secure: false,
+      },
+
+      // GCP API endpoints
+      '/api/gcp': {
+        target: 'http://localhost:8080', // xamops-service
+        changeOrigin: true,
+        secure: false,
+      },
+
+      // Admin API requests to billops-service
+      '/api/admin': {
+        target: 'http://localhost:8082', // billops-service
+        changeOrigin: true,
+        secure: false,
+      },
 
         // --- 2. USER PROFILE (Fixes Sidebar Visibility) ---
         // Intercepts XamOps profile call and rewrites it to BillOps format if needed
@@ -128,44 +126,8 @@
           changeOrigin: true,
           followRedirects: false,
           rewriteWsOrigin: true,
-          timeout: 10000
-=======
-export default defineConfig({
-  plugins: [
-    htmlInclude(),
-  ],
-
-  server: {
-    port: 5173,
-    proxy: {
-      // Azure API endpoints
-      '/api/azure': {
-        target: 'http://localhost:8080', // xamops-service
-        changeOrigin: true,
-        secure: false,
-      },
-
-      // AWS API endpoints
-      '/api/aws': {
-        target: 'http://localhost:8080', // xamops-service
-        changeOrigin: true,
-        secure: false,
-      },
-
-      // GCP API endpoints
-      '/api/gcp': {
-        target: 'http://localhost:8080', // xamops-service
-        changeOrigin: true,
-        secure: false,
-      },
-
-      // Admin API requests to billops-service
-      '/api/admin': {
-        target: 'http://localhost:8082', // billops-service
-        changeOrigin: true,
-        secure: false,
-      },
-
+          timeout: 10000,
+        },
       // AI Advisor
       '/api/ai-advisor': {
         target: 'http://localhost:8080',
@@ -211,7 +173,6 @@
         secure: false,
         configure: (proxy, options) => {
           proxy.on('proxyRes', cookieRewrite);
->>>>>>> 7f3be204
         }
       },
 
