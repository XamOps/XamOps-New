--- conflicted
+++ resolved
@@ -6,17 +6,14 @@
 import com.xammer.cloud.dto.CreateUserRequest;
 import com.xammer.cloud.dto.TenantDto;
 import com.xammer.cloud.repository.UserRepository;
-import com.xammer.cloud.service.TenantService;
 import org.springframework.beans.factory.annotation.Autowired;
-<<<<<<< HEAD
 import org.springframework.beans.factory.annotation.Qualifier;
 import org.springframework.jdbc.core.JdbcTemplate;
-=======
->>>>>>> 6c490a7c
 import org.springframework.security.access.prepost.PreAuthorize;
 import org.springframework.security.crypto.password.PasswordEncoder;
 import org.springframework.web.bind.annotation.*;
 
+import javax.sql.DataSource;
 import java.util.List;
 
 @RestController
@@ -25,15 +22,11 @@
 public class SuperAdminController {
 
     @Autowired
-<<<<<<< HEAD
     @Qualifier("masterDataSource") // Use Master DB for tenant_config
     private DataSource masterDataSource;
 
     @Autowired
     private UserRepository userRepository; // Uses TenantRoutingDataSource
-=======
-    private TenantService tenantService;
->>>>>>> 6c490a7c
 
     @Autowired
     private PasswordEncoder passwordEncoder;
@@ -42,36 +35,30 @@
 
     @GetMapping("/tenants")
     public List<TenantDto> getAllTenants() {
-<<<<<<< HEAD
         JdbcTemplate jdbcTemplate = new JdbcTemplate(masterDataSource);
         return jdbcTemplate.query(
-            "SELECT tenant_id, company_name FROM tenant_config WHERE active = true",
-            (rs, rowNum) -> new TenantDto(
-                rs.getString("tenant_id"),
-                rs.getString("company_name")
-            )
-        );
-=======
-        return tenantService.getAllActiveTenants();
->>>>>>> 6c490a7c
+                "SELECT tenant_id, company_name FROM tenant_config WHERE active = true",
+                (rs, rowNum) -> new TenantDto(
+                        rs.getString("tenant_id"),
+                        rs.getString("company_name")));
     }
 
     @PostMapping("/tenants")
     public String createTenant(@RequestBody CreateTenantRequest request) {
         JdbcTemplate jdbcTemplate = new JdbcTemplate(masterDataSource);
-        
-        String sql = "INSERT INTO tenant_config (tenant_id, company_name, db_url, db_username, db_password, driver_class_name, active) " +
-                     "VALUES (?, ?, ?, ?, ?, ?, ?)";
-        
+
+        String sql = "INSERT INTO tenant_config (tenant_id, company_name, db_url, db_username, db_password, driver_class_name, active) "
+                +
+                "VALUES (?, ?, ?, ?, ?, ?, ?)";
+
         jdbcTemplate.update(sql,
-            request.getTenantId(),
-            request.getCompanyName(),
-            request.getDbUrl(),
-            request.getDbUsername(),
-            request.getDbPassword(),
-            request.getDriverClassName(),
-            request.isActive()
-        );
+                request.getTenantId(),
+                request.getCompanyName(),
+                request.getDbUrl(),
+                request.getDbUsername(),
+                request.getDbPassword(),
+                request.getDriverClassName(),
+                request.isActive());
 
         return "Tenant '" + request.getCompanyName() + "' registered successfully.";
     }
@@ -84,7 +71,7 @@
         if (tenantId != null && !tenantId.isBlank()) {
             TenantContext.setCurrentTenant(tenantId);
         }
-        
+
         try {
             return userRepository.findAll();
         } finally {
@@ -99,7 +86,7 @@
         if (request.getTenantId() == null || request.getTenantId().isBlank()) {
             throw new IllegalArgumentException("Tenant ID is required to create a user.");
         }
-        
+
         TenantContext.setCurrentTenant(request.getTenantId());
 
         try {
@@ -108,7 +95,7 @@
             newUser.setEmail(request.getEmail());
             newUser.setRole(request.getRole());
             newUser.setPassword(passwordEncoder.encode(request.getPassword()));
-            
+
             return userRepository.save(newUser);
         } finally {
             TenantContext.clear();
