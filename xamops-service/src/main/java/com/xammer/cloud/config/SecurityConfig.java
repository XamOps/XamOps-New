--- conflicted
+++ resolved
@@ -63,8 +63,8 @@
                                 new AntPathRequestMatcher("/webjars/**"),
                                 new AntPathRequestMatcher("/gcp_*.html"),
                                 new AntPathRequestMatcher("/azure_dashboard.html"),
-                                new AntPathRequestMatcher("/ws/**"),       // Existing STOMP endpoint
-                                new AntPathRequestMatcher("/terminal"),    // ✅ NEW: CloudShell endpoint
+                                new AntPathRequestMatcher("/ws/**"), // Existing STOMP endpoint
+                                new AntPathRequestMatcher("/terminal"), // ✅ NEW: CloudShell endpoint
                                 new AntPathRequestMatcher("/azure_*.html"),
                                 new AntPathRequestMatcher("/cloudlist.html"),
                                 new AntPathRequestMatcher("/api/ai/**"),
@@ -78,16 +78,12 @@
                                 new AntPathRequestMatcher("/user-manager.html"),
                                 new AntPathRequestMatcher("/api/autospotting/**"),
                                 new AntPathRequestMatcher("/api/devops-scripts/**"),
-<<<<<<< HEAD
-=======
                                 new AntPathRequestMatcher("/spot-automation.html"),
                                 new AntPathRequestMatcher("actions-history.html"),
 
->>>>>>> 6c490a7c
-                                new AntPathRequestMatcher("/api/ai/**")
-                        ).permitAll()
-                        .anyRequest().authenticated()
-                )
+                                new AntPathRequestMatcher("/api/ai/**"))
+                        .permitAll()
+                        .anyRequest().authenticated())
                 .formLogin((form) -> form
                         .loginPage("/login")
                         .successHandler(authenticationSuccessHandler)
@@ -138,7 +134,8 @@
         return new BCryptPasswordEncoder();
     }
 
-    // ✅ REMOVED: userDetailsService bean (use CustomUserDetailsService @Service instead)
+    // ✅ REMOVED: userDetailsService bean (use CustomUserDetailsService @Service
+    // instead)
 
     @Bean
     public HttpFirewall allowSemicolonHttpFirewall() {
