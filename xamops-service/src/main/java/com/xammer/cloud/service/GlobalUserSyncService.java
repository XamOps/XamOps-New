package com.xammer.cloud.service;

import com.xammer.cloud.config.multitenancy.TenantContext;
import com.xammer.cloud.domain.User;
import com.xammer.cloud.dto.GlobalUserDto;
import com.xammer.cloud.dto.TenantDto;
import com.xammer.cloud.repository.UserRepository;
import org.slf4j.Logger;
import org.slf4j.LoggerFactory;
import org.springframework.beans.factory.annotation.Autowired;
import org.springframework.beans.factory.annotation.Qualifier;
import org.springframework.jdbc.core.JdbcTemplate;
import org.springframework.scheduling.annotation.Scheduled;
import org.springframework.stereotype.Service;

import javax.sql.DataSource;
import java.util.List;
import java.util.Optional;

@Service
public class GlobalUserSyncService {

    private static final Logger log = LoggerFactory.getLogger(GlobalUserSyncService.class);

    @Autowired
    private MasterDatabaseService masterDatabaseService;

    @Autowired
    private UserRepository userRepository;

    // ✅ FIX: Inject DataSource directly instead of Controller to avoid
    // SecurityContext issues
    @Autowired
<<<<<<< HEAD
    @Qualifier("masterDataSource")
    private DataSource masterDataSource;
=======
    private TenantService tenantService; // Service layer without security restrictions
>>>>>>> 6c490a7c

    /**
     * Runs automatically every 60 seconds to ensure Global Directory is up to date.
     */
    @Scheduled(fixedDelay = 60000) // Run every 1 minute
    public void syncAllUsersToGlobalDirectory() {
        log.info("↻ Starting Global User Synchronization...");

<<<<<<< HEAD
        // 1. Get all Active Tenants directly from DB (Bypassing Controller Security)
        JdbcTemplate jdbcTemplate = new JdbcTemplate(masterDataSource);
        List<TenantDto> tenants = jdbcTemplate.query(
                "SELECT tenant_id, company_name FROM tenant_config WHERE active = true",
                (rs, rowNum) -> new TenantDto(
                        rs.getString("tenant_id"),
                        rs.getString("company_name")));
=======
        // 1. Get all Active Tenants + Default (Master)
        List<TenantDto> tenants = tenantService.getAllActiveTenants();
>>>>>>> 6c490a7c

        // Add "default" manually to sync SuperAdmins from Master DB
        tenants.add(new TenantDto("default", "System Master"));

        for (TenantDto tenant : tenants) {
            syncTenantUsers(tenant.getTenantId());
        }

        log.info("✓ Global User Synchronization Complete.");
    }

    private void syncTenantUsers(String tenantId) {
        // 1. Switch Context to specific Tenant
        boolean isDefault = "default".equals(tenantId);
        if (isDefault) {
            TenantContext.clear();
        } else {
            TenantContext.setCurrentTenant(tenantId);
        }

        try {
            // 2. Fetch all users from that Tenant's Database
            List<User> localUsers = userRepository.findAll();
<<<<<<< HEAD
=======

            log.debug("Found {} users in tenant '{}'", localUsers.size(), tenantId);
>>>>>>> 6c490a7c

            // 3. Push to Master DB
            for (User localUser : localUsers) {
                try {
                    // Check if user already exists in Global DB
                    Optional<GlobalUserDto> existing = masterDatabaseService.findGlobalUser(localUser.getUsername());

                    if (existing.isEmpty()) {
                        log.info("➕ Syncing new user '{}' from Tenant '{}' to Global Directory",
                                localUser.getUsername(), tenantId);
                        masterDatabaseService.registerGlobalUser(
                                localUser.getUsername(),
                                localUser.getPassword(), // Hashed password
                                localUser.getEmail(),
                                localUser.getRole(),
                                tenantId);
                    }
                } catch (Exception e) {
                    log.error("Failed to sync user '{}' from tenant '{}': {}",
                            localUser.getUsername(), tenantId, e.getMessage());
                }
            }
        } catch (org.springframework.transaction.CannotCreateTransactionException e) {
            // Database connection issue - log concisely without full stack trace
            log.warn(
                    "⚠️ Cannot connect to database for tenant '{}' - skipping (connection timeout or database unavailable)",
                    tenantId);
        } catch (Exception e) {
            // Other unexpected errors - log with details
            log.error("❌ Unexpected error accessing database for tenant '{}': {}", tenantId, e.getMessage());
        } finally {
            // 4. Always clear context
            TenantContext.clear();
        }
    }
}<|MERGE_RESOLUTION|>--- conflicted
+++ resolved
@@ -31,12 +31,7 @@
     // ✅ FIX: Inject DataSource directly instead of Controller to avoid
     // SecurityContext issues
     @Autowired
-<<<<<<< HEAD
-    @Qualifier("masterDataSource")
-    private DataSource masterDataSource;
-=======
     private TenantService tenantService; // Service layer without security restrictions
->>>>>>> 6c490a7c
 
     /**
      * Runs automatically every 60 seconds to ensure Global Directory is up to date.
@@ -45,18 +40,8 @@
     public void syncAllUsersToGlobalDirectory() {
         log.info("↻ Starting Global User Synchronization...");
 
-<<<<<<< HEAD
-        // 1. Get all Active Tenants directly from DB (Bypassing Controller Security)
-        JdbcTemplate jdbcTemplate = new JdbcTemplate(masterDataSource);
-        List<TenantDto> tenants = jdbcTemplate.query(
-                "SELECT tenant_id, company_name FROM tenant_config WHERE active = true",
-                (rs, rowNum) -> new TenantDto(
-                        rs.getString("tenant_id"),
-                        rs.getString("company_name")));
-=======
         // 1. Get all Active Tenants + Default (Master)
         List<TenantDto> tenants = tenantService.getAllActiveTenants();
->>>>>>> 6c490a7c
 
         // Add "default" manually to sync SuperAdmins from Master DB
         tenants.add(new TenantDto("default", "System Master"));
@@ -80,11 +65,8 @@
         try {
             // 2. Fetch all users from that Tenant's Database
             List<User> localUsers = userRepository.findAll();
-<<<<<<< HEAD
-=======
 
             log.debug("Found {} users in tenant '{}'", localUsers.size(), tenantId);
->>>>>>> 6c490a7c
 
             // 3. Push to Master DB
             for (User localUser : localUsers) {
